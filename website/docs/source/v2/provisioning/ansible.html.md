---
page_title: "Ansible - Provisioning"
sidebar_current: "provisioning-ansible"
---

# Ansible Provisioner

**Provisioner name: `ansible`**

The Ansible provisioner allows you to provision the guest using [Ansible](http://ansible.com) playbooks by executing **`ansible-playbook` from the Vagrant host**.

<div class="alert alert-warn">
  <p>
    <strong>Warning:</strong> If you're not familiar with Ansible and Vagrant already,
    I recommend starting with the <a href="/v2/provisioning/shell.html">shell
    provisioner</a>. However, if you're comfortable with Vagrant already, Vagrant
    is a great way to learn Ansible.
  </p>
</div>

## Setup Requirements

  - **[Install Ansible](http://docs.ansible.com/intro_installation.html#installing-the-control-machine) on your Vagrant host**.

  - Your Vagrant host should ideally provide a recent version of OpenSSH that [supports ControlPersist](http://docs.ansible.com/faq.html#how-do-i-get-ansible-to-reuse-connections-enable-kerberized-ssh-or-have-ansible-pay-attention-to-my-local-ssh-config-file).

If installing Ansible directly on the Vagrant host is not an option in your development environment, you might be looking for the <a href="/v2/provisioning/ansible_local.html">Ansible Local provisioner</a> alternative.

## Usage

<<<<<<< HEAD
This page only documents the specific parts of the `ansible` (remote) provisioner. General Ansible concepts like Playbook or Inventory are shortly explained in the [introduction to Ansible and Vagrant](/v2/provisioning/ansible_intro.html).
=======
machine1 ansible_ssh_host=127.0.0.1 ansible_ssh_port=2200 ansible_ssh_user='vagrant' ansible_ssh_private_key_file='/home/.../'.vagrant/machines/machine1/virtualbox/private_key
machine2 ansible_ssh_host=127.0.0.1 ansible_ssh_port=2201 ansible_ssh_user='vagrant' ansible_ssh_private_key_file='/home/.../'.vagrant/machines/machine2/virtualbox/private_key
>>>>>>> dde94a3c

### Simplest Configuration

To run Ansible against your Vagrant guest, the basic `Vagrantfile` configuration looks like:

<<<<<<< HEAD
```ruby
Vagrant.configure(2) do |config|
=======
 * The generation of group variables blocks (e.g. `[group1:vars]`) are intentionally not supported, as it is [not recommended to store group variables in the main inventory file](http://docs.ansible.com/intro_inventory.html#splitting-out-host-and-group-specific-data). A good practice is to store these group (or host) variables in `YAML` files stored in `group_vars/` or `host_vars/` directories in the playbook (or inventory) directory.
 * Unmanaged machines and undefined groups are not added to the inventory, to avoid useless Ansible errors (e.g. *unreachable host* or *undefined child group*)
 * Prior to Vagrant 1.7.3, the `ansible_ssh_private_key_file` variable was not set in generated inventory, but passed as command line argument to `ansible-playbook` command.
 * Prior to Vagrant 1.8.0, the `ansible_ssh_user` variable was not set in generated inventory, but passed as command line argument to `ansible-playbook` command. See also the `force_remote_user` option to enable the former behavior.

For example, `machine3`, `group3` and `group1:vars` in the example below would not be added to the generated inventory file:

```
ansible.groups = {
  "group1" => ["machine1"],
  "group2" => ["machine2", "machine3"],
  "all_groups:children" => ["group1", "group2", "group3"],
  "group1:vars" => { "variable1" => 9, "variable2" => "example" }
}
```

### Static Inventory

The second option is for situations where you'd like to have more control over the inventory management.
With the `ansible.inventory_path` option, you can reference a specific inventory resource (e.g. a static inventory file, a [dynamic inventory script](http://docs.ansible.com/intro_dynamic_inventory.html) or even [multiple inventories stored in the same directory](http://docs.ansible.com/intro_dynamic_inventory.html#using-multiple-inventory-sources)). Vagrant will then use this inventory information instead of generating it.

A very simple inventory file for use with Vagrant might look like:

```
default ansible_ssh_host=192.168.111.222
```
>>>>>>> dde94a3c

  #
  # Run Ansible from the Vagrant Host
  #
  config.vm.provision "ansible" do |ansible|
    ansible.playbook = "playbook.yml"
  end

end
```

##  Options

This section lists the specific options for the Ansible (remote) provisioner. In addition to the options listed below, this provisioner supports the [common options for both Ansible provisioners](/v2/provisioning/ansible_common.html).

- `ask_sudo_pass` (boolean) - require Ansible to [prompt for a sudo password](http://docs.ansible.com/intro_getting_started.html#remote-connection-information).

  The default value is `false`.

- `ask_vault_pass` (boolean) - require Ansible to [prompt for a vault password](http://docs.ansible.com/playbooks_vault.html#vault).

  The default value is `false`.

- `host_key_checking` (boolean) - require Ansible to [enable SSH host key checking](http://docs.ansible.com/intro_getting_started.html#host-key-checking).

  The default value is `false`.

- `raw_ssh_args` (array of strings) - require Ansible to apply a list of OpenSSH client options.

  Example: `['-o ControlMaster=no']`.

<<<<<<< HEAD
  It is an *unsafe wildcard* that can be used to pass additional SSH settings to Ansible via `ANSIBLE_SSH_ARGS` environment variable, overriding any other SSH arguments (e.g. defined in an [`ansible.cfg` configuration file](http://docs.ansible.com/intro_configuration.html#ssh-args)).
=======
```
$ tree
.
|-- Vagrantfile
|-- provisioning
|   |-- group_vars
|           |-- all
|   |-- playbook.yml
```

In such an arrangement, the `ansible.playbook` path should be adjusted accordingly:

```ruby
Vagrant.configure("2") do |config|
  config.vm.provision "ansible" do |ansible|
    ansible.playbook = "provisioning/playbook.yml"
  end
end
```

Vagrant will try to run the `playbook.yml` playbook against all machines defined in your Vagrantfile.

**Backward Compatibility Note**:

Up to Vagrant 1.4, the Ansible provisioner could potentially connect (multiple times) to all hosts from the inventory file.
This behaviour is still possible by setting `ansible.limit = 'all'` (see more details below).

## Additional Options

The Ansible provisioner also includes a number of additional options that can be set,
all of which get passed to the `ansible-playbook` command that ships with Ansible.

* `ansible.extra_vars` can be used to pass additional variables (with highest priority) to the playbook. This parameter can be a path to a JSON or YAML file, or a hash. For example:

    ```
    ansible.extra_vars = {
      ntp_server: "pool.ntp.org",
      nginx: {
        port: 8008,
        workers: 4
      }
    }
    ```
    These variables take the highest precedence over any other variables.
* `ansible.sudo` can be set to `true` to cause Ansible to perform commands using sudo.
* `ansible.sudo_user` can be set to a string containing a username on the guest who should be used
by the sudo command.
* `ansible.ask_sudo_pass` can be set to `true` to require Ansible to prompt for a sudo password.
* `ansible.ask_vault_pass` can be set to `true` to require Ansible to prompt for a vault password.
* `ansible.vault_password_file` can be set to a string containing the path of a file containing the password used by Ansible Vault.
* `ansible.limit` can be set to a string or an array of machines or groups from the inventory file to further control which hosts are affected. Note that:
  * As of Vagrant 1.5, the machine name (taken from Vagrantfile) is set as **default limit** to ensure that `vagrant provision` steps only affect the expected machine. Setting `ansible.limit` will override this default.
  * Setting `ansible.limit = 'all'` can be used to make Ansible connect to all machines from the inventory file.
* `ansible.verbose` can be set to increase Ansible's verbosity to obtain detailed logging:
  * `'v'`, verbose mode
  * `'vv'`
  * `'vvv'`, more
  * `'vvvv'`, connection debugging
* `ansible.tags` can be set to a string or an array of tags. Only plays, roles and tasks tagged with these values will be executed.
* `ansible.skip_tags` can be set to a string or an array of tags. Only plays, roles and tasks that *do not match* these values will be executed.
* `ansible.start_at_task` can be set to a string corresponding to the task name where the playbook provision will start.
* `ansible.raw_arguments` can be set to an array of strings corresponding to a list of `ansible-playbook` arguments (e.g. `['--check', '-M /my/modules']`). It is an *unsafe wildcard* that can be used to apply Ansible options that are not (yet) supported by this Vagrant provisioner. As of Vagrant 1.7, `raw_arguments` has the highest priority and its values can potentially override or break other Vagrant settings.
* `ansible.raw_ssh_args` can be set to an array of strings corresponding to a list of OpenSSH client parameters (e.g. `['-o ControlMaster=no']`). It is an *unsafe wildcard* that can be used to pass additional SSH settings to Ansible via `ANSIBLE_SSH_ARGS` environment variable.
* `ansible.host_key_checking` can be set to `true` which will enable host key checking. As of Vagrant 1.5, the default value is `false` and as of Vagrant 1.7 the user known host file (e.g. `~/.ssh/known_hosts`) is no longer read nor modified. In other words: by default, the Ansible provisioner behaves the same as Vagrant native commands (e.g `vagrant ssh`).
* `ansible.force_remote_user` can be set to `false` which will enable the `remote_user` parameters of your Ansible plays or tasks. Otherwise, Vagrant will set the `ansible_ssh_user` setting in the generated inventory, or as an extra variable when a static inventory is used. In this case, all the Ansible `remote_user` parameters will be overridden by the value of `config.ssh.username` of the [Vagrant SSH Settings](/v2/vagrantfile/ssh_settings.html).
>>>>>>> dde94a3c

## Tips and Tricks

### Ansible Parallel Execution

Vagrant is designed to provision [multi-machine environments](/v2/multi-machine) in sequence, but the following configuration pattern can be used to take advantage of Ansible parallelism:

```
# Vagrant 1.7+ automatically inserts a different
# insecure keypair for each new VM created. The easiest way
# to use the same keypair for all the machines is to disable
# this feature and rely on the legacy insecure key.
# config.ssh.insert_key = false
#
# Note:
# As of Vagrant 1.7.3, it is no longer necessary to disable
# the keypair creation when using the auto-generated inventory.

N = 3
(1..N).each do |machine_id|
  config.vm.define "machine#{machine_id}" do |machine|

    machine.vm.hostname = "machine#{machine_id}"
    machine.vm.network "private_network", ip: "192.168.77.#{20+machine_id}"

    # Only execute once the Ansible provisioner,
    # when all the machines are up and ready.
    if machine_id == N
      machine.vm.provision :ansible do |ansible|

        # Disable default limit to connect to all the machines
        ansible.limit = 'all'
        ansible.playbook = "playbook.yml"

      end
    end

  end
end
```

**Caveats:**

If you apply this parallel provisioning pattern with a static Ansible inventory, you'll have to organize the things so that [all the relevant private keys are provided to the `ansible-playbook` command](https://github.com/mitchellh/vagrant/pull/5765#issuecomment-120247738). The same kind of considerations applies if you are using multiple private keys for a same machine (see [`config.ssh.private_key_path` SSH setting](/v2/vagrantfile/ssh_settings.html)).

<<<<<<< HEAD
### Troubleshooting SSH Connection Errors

It is good to know that the following Ansible settings always override the `config.ssh.username` option defined in [Vagrant SSH Settings](/v2/vagrantfile/ssh_settings.html):

* `ansible_ssh_user` variable
* `remote_user` (or `user`) play attribute
* `remote_user` task attribute

Be aware that copying snippets from the Ansible documentation might lead to this problem, as `root` is used as the remote user in many [examples](http://docs.ansible.com/playbooks_intro.html#hosts-and-users).

Example of an SSH error (with `vvv` log level), where an undefined remote user `xyz` has replaced `vagrant`:

```
TASK: [my_role | do something] *****************
<127.0.0.1> ESTABLISH CONNECTION FOR USER: xyz
<127.0.0.1> EXEC ['ssh', '-tt', '-vvv', '-o', 'ControlMaster=auto',...
fatal: [ansible-devbox] => SSH encountered an unknown error. We recommend you re-run the command using -vvvv, which will enable SSH debugging output to help diagnose the issue.
```

In a situation like the above, to override the `remote_user` specified in a play you can use the following line in your Vagrantfile `vm.provision` block:

```
ansible.extra_vars = { ansible_ssh_user: 'vagrant' }
```
=======
### Provide a local `ansible.cfg` file

Certain settings in Ansible are (only) adjustable via a [configuration file](http://docs.ansible.com/intro_configuration.html), and you might want to ship such a file in your Vagrant project.

As `ansible-playbook` command looks for local `ansible.cfg` configuration file in its *current directory* (but not in the directory that contains the main playbook), you have to store this file adjacent to your Vagrantfile.

Note that it is also possible to reference an Ansible configuration file via `ANSIBLE_CONFIG` environment variable, if you want to be flexible about the location of this file.
>>>>>>> dde94a3c

### Force Paramiko Connection Mode

The Ansible provisioner is implemented with native OpenSSH support in mind, and there is no official support for [paramiko](https://github.com/paramiko/paramiko/) (A native Python SSHv2 protocol library).

If you really need to use this connection mode, it is though possible to enable paramiko as illustrated in the following configuration examples:

With auto-generated inventory:

```
ansible.raw_arguments = ["--connection=paramiko"]
```

With a custom inventory, the private key must be specified (e.g. via an `ansible.cfg` configuration file, `--private-key` argument, or as part of your inventory file):

```
ansible.inventory_path = "./my-inventory"
ansible.raw_arguments  = [
  "--connection=paramiko",
  "--private-key=/home/.../.vagrant/machines/.../private_key"
]
```<|MERGE_RESOLUTION|>--- conflicted
+++ resolved
@@ -28,48 +28,14 @@
 
 ## Usage
 
-<<<<<<< HEAD
 This page only documents the specific parts of the `ansible` (remote) provisioner. General Ansible concepts like Playbook or Inventory are shortly explained in the [introduction to Ansible and Vagrant](/v2/provisioning/ansible_intro.html).
-=======
-machine1 ansible_ssh_host=127.0.0.1 ansible_ssh_port=2200 ansible_ssh_user='vagrant' ansible_ssh_private_key_file='/home/.../'.vagrant/machines/machine1/virtualbox/private_key
-machine2 ansible_ssh_host=127.0.0.1 ansible_ssh_port=2201 ansible_ssh_user='vagrant' ansible_ssh_private_key_file='/home/.../'.vagrant/machines/machine2/virtualbox/private_key
->>>>>>> dde94a3c
 
 ### Simplest Configuration
 
 To run Ansible against your Vagrant guest, the basic `Vagrantfile` configuration looks like:
 
-<<<<<<< HEAD
 ```ruby
 Vagrant.configure(2) do |config|
-=======
- * The generation of group variables blocks (e.g. `[group1:vars]`) are intentionally not supported, as it is [not recommended to store group variables in the main inventory file](http://docs.ansible.com/intro_inventory.html#splitting-out-host-and-group-specific-data). A good practice is to store these group (or host) variables in `YAML` files stored in `group_vars/` or `host_vars/` directories in the playbook (or inventory) directory.
- * Unmanaged machines and undefined groups are not added to the inventory, to avoid useless Ansible errors (e.g. *unreachable host* or *undefined child group*)
- * Prior to Vagrant 1.7.3, the `ansible_ssh_private_key_file` variable was not set in generated inventory, but passed as command line argument to `ansible-playbook` command.
- * Prior to Vagrant 1.8.0, the `ansible_ssh_user` variable was not set in generated inventory, but passed as command line argument to `ansible-playbook` command. See also the `force_remote_user` option to enable the former behavior.
-
-For example, `machine3`, `group3` and `group1:vars` in the example below would not be added to the generated inventory file:
-
-```
-ansible.groups = {
-  "group1" => ["machine1"],
-  "group2" => ["machine2", "machine3"],
-  "all_groups:children" => ["group1", "group2", "group3"],
-  "group1:vars" => { "variable1" => 9, "variable2" => "example" }
-}
-```
-
-### Static Inventory
-
-The second option is for situations where you'd like to have more control over the inventory management.
-With the `ansible.inventory_path` option, you can reference a specific inventory resource (e.g. a static inventory file, a [dynamic inventory script](http://docs.ansible.com/intro_dynamic_inventory.html) or even [multiple inventories stored in the same directory](http://docs.ansible.com/intro_dynamic_inventory.html#using-multiple-inventory-sources)). Vagrant will then use this inventory information instead of generating it.
-
-A very simple inventory file for use with Vagrant might look like:
-
-```
-default ansible_ssh_host=192.168.111.222
-```
->>>>>>> dde94a3c
 
   #
   # Run Ansible from the Vagrant Host
@@ -93,6 +59,14 @@
 
   The default value is `false`.
 
+- `force_remote_user` (boolean) - require Vagrant to set the `ansible_ssh_user` setting in the generated inventory, or as an extra variable when a static inventory is used. All the Ansible `remote_user` parameters will then be overridden by the value of `config.ssh.username` of the [Vagrant SSH Settings](/v2/vagrantfile/ssh_settings.html).
+
+  If this option is set to `false` Vagrant will set the Vagrant SSH username as a default Ansible remote user, but `remote_user` parameters of your Ansible plays or tasks will still be taken into account and thus override the Vagrant configuration.
+
+  The default value is `true`.
+
+  **Note:** This option was introduced in Vagrant 1.8.0. Previous Vagrant versions behave like if this option was set to `false`.
+
 - `host_key_checking` (boolean) - require Ansible to [enable SSH host key checking](http://docs.ansible.com/intro_getting_started.html#host-key-checking).
 
   The default value is `false`.
@@ -101,75 +75,7 @@
 
   Example: `['-o ControlMaster=no']`.
 
-<<<<<<< HEAD
   It is an *unsafe wildcard* that can be used to pass additional SSH settings to Ansible via `ANSIBLE_SSH_ARGS` environment variable, overriding any other SSH arguments (e.g. defined in an [`ansible.cfg` configuration file](http://docs.ansible.com/intro_configuration.html#ssh-args)).
-=======
-```
-$ tree
-.
-|-- Vagrantfile
-|-- provisioning
-|   |-- group_vars
-|           |-- all
-|   |-- playbook.yml
-```
-
-In such an arrangement, the `ansible.playbook` path should be adjusted accordingly:
-
-```ruby
-Vagrant.configure("2") do |config|
-  config.vm.provision "ansible" do |ansible|
-    ansible.playbook = "provisioning/playbook.yml"
-  end
-end
-```
-
-Vagrant will try to run the `playbook.yml` playbook against all machines defined in your Vagrantfile.
-
-**Backward Compatibility Note**:
-
-Up to Vagrant 1.4, the Ansible provisioner could potentially connect (multiple times) to all hosts from the inventory file.
-This behaviour is still possible by setting `ansible.limit = 'all'` (see more details below).
-
-## Additional Options
-
-The Ansible provisioner also includes a number of additional options that can be set,
-all of which get passed to the `ansible-playbook` command that ships with Ansible.
-
-* `ansible.extra_vars` can be used to pass additional variables (with highest priority) to the playbook. This parameter can be a path to a JSON or YAML file, or a hash. For example:
-
-    ```
-    ansible.extra_vars = {
-      ntp_server: "pool.ntp.org",
-      nginx: {
-        port: 8008,
-        workers: 4
-      }
-    }
-    ```
-    These variables take the highest precedence over any other variables.
-* `ansible.sudo` can be set to `true` to cause Ansible to perform commands using sudo.
-* `ansible.sudo_user` can be set to a string containing a username on the guest who should be used
-by the sudo command.
-* `ansible.ask_sudo_pass` can be set to `true` to require Ansible to prompt for a sudo password.
-* `ansible.ask_vault_pass` can be set to `true` to require Ansible to prompt for a vault password.
-* `ansible.vault_password_file` can be set to a string containing the path of a file containing the password used by Ansible Vault.
-* `ansible.limit` can be set to a string or an array of machines or groups from the inventory file to further control which hosts are affected. Note that:
-  * As of Vagrant 1.5, the machine name (taken from Vagrantfile) is set as **default limit** to ensure that `vagrant provision` steps only affect the expected machine. Setting `ansible.limit` will override this default.
-  * Setting `ansible.limit = 'all'` can be used to make Ansible connect to all machines from the inventory file.
-* `ansible.verbose` can be set to increase Ansible's verbosity to obtain detailed logging:
-  * `'v'`, verbose mode
-  * `'vv'`
-  * `'vvv'`, more
-  * `'vvvv'`, connection debugging
-* `ansible.tags` can be set to a string or an array of tags. Only plays, roles and tasks tagged with these values will be executed.
-* `ansible.skip_tags` can be set to a string or an array of tags. Only plays, roles and tasks that *do not match* these values will be executed.
-* `ansible.start_at_task` can be set to a string corresponding to the task name where the playbook provision will start.
-* `ansible.raw_arguments` can be set to an array of strings corresponding to a list of `ansible-playbook` arguments (e.g. `['--check', '-M /my/modules']`). It is an *unsafe wildcard* that can be used to apply Ansible options that are not (yet) supported by this Vagrant provisioner. As of Vagrant 1.7, `raw_arguments` has the highest priority and its values can potentially override or break other Vagrant settings.
-* `ansible.raw_ssh_args` can be set to an array of strings corresponding to a list of OpenSSH client parameters (e.g. `['-o ControlMaster=no']`). It is an *unsafe wildcard* that can be used to pass additional SSH settings to Ansible via `ANSIBLE_SSH_ARGS` environment variable.
-* `ansible.host_key_checking` can be set to `true` which will enable host key checking. As of Vagrant 1.5, the default value is `false` and as of Vagrant 1.7 the user known host file (e.g. `~/.ssh/known_hosts`) is no longer read nor modified. In other words: by default, the Ansible provisioner behaves the same as Vagrant native commands (e.g `vagrant ssh`).
-* `ansible.force_remote_user` can be set to `false` which will enable the `remote_user` parameters of your Ansible plays or tasks. Otherwise, Vagrant will set the `ansible_ssh_user` setting in the generated inventory, or as an extra variable when a static inventory is used. In this case, all the Ansible `remote_user` parameters will be overridden by the value of `config.ssh.username` of the [Vagrant SSH Settings](/v2/vagrantfile/ssh_settings.html).
->>>>>>> dde94a3c
 
 ## Tips and Tricks
 
@@ -215,41 +121,6 @@
 
 If you apply this parallel provisioning pattern with a static Ansible inventory, you'll have to organize the things so that [all the relevant private keys are provided to the `ansible-playbook` command](https://github.com/mitchellh/vagrant/pull/5765#issuecomment-120247738). The same kind of considerations applies if you are using multiple private keys for a same machine (see [`config.ssh.private_key_path` SSH setting](/v2/vagrantfile/ssh_settings.html)).
 
-<<<<<<< HEAD
-### Troubleshooting SSH Connection Errors
-
-It is good to know that the following Ansible settings always override the `config.ssh.username` option defined in [Vagrant SSH Settings](/v2/vagrantfile/ssh_settings.html):
-
-* `ansible_ssh_user` variable
-* `remote_user` (or `user`) play attribute
-* `remote_user` task attribute
-
-Be aware that copying snippets from the Ansible documentation might lead to this problem, as `root` is used as the remote user in many [examples](http://docs.ansible.com/playbooks_intro.html#hosts-and-users).
-
-Example of an SSH error (with `vvv` log level), where an undefined remote user `xyz` has replaced `vagrant`:
-
-```
-TASK: [my_role | do something] *****************
-<127.0.0.1> ESTABLISH CONNECTION FOR USER: xyz
-<127.0.0.1> EXEC ['ssh', '-tt', '-vvv', '-o', 'ControlMaster=auto',...
-fatal: [ansible-devbox] => SSH encountered an unknown error. We recommend you re-run the command using -vvvv, which will enable SSH debugging output to help diagnose the issue.
-```
-
-In a situation like the above, to override the `remote_user` specified in a play you can use the following line in your Vagrantfile `vm.provision` block:
-
-```
-ansible.extra_vars = { ansible_ssh_user: 'vagrant' }
-```
-=======
-### Provide a local `ansible.cfg` file
-
-Certain settings in Ansible are (only) adjustable via a [configuration file](http://docs.ansible.com/intro_configuration.html), and you might want to ship such a file in your Vagrant project.
-
-As `ansible-playbook` command looks for local `ansible.cfg` configuration file in its *current directory* (but not in the directory that contains the main playbook), you have to store this file adjacent to your Vagrantfile.
-
-Note that it is also possible to reference an Ansible configuration file via `ANSIBLE_CONFIG` environment variable, if you want to be flexible about the location of this file.
->>>>>>> dde94a3c
-
 ### Force Paramiko Connection Mode
 
 The Ansible provisioner is implemented with native OpenSSH support in mind, and there is no official support for [paramiko](https://github.com/paramiko/paramiko/) (A native Python SSHv2 protocol library).
