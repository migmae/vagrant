--- conflicted
+++ resolved
@@ -69,11 +69,8 @@
 * `always_install`   (boolean) - Installs salt binaries even
  if they are already detected, default `false`
 
-<<<<<<< HEAD
-=======
 * `bootstrap_script` (string) - Path to your customized salt-bootstrap.sh script.
 
->>>>>>> 272fb27e
 * `bootstrap_options` (string) - Additional command-line options to
   pass to the bootstrap script.
 
